module locked_token::treasury;

use locked_token::lk_roles::{Self, Roles};
use locked_token::version_control::{Self, assert_object_version_is_compatible_with_package};
use std::u64::{min, max};
use sui::coin::{Self, TreasuryCap};
use sui::dynamic_object_field as dof;
use sui::event;
use sui::table::{Self as table, Table};
use sui::token::{Self as t, Token, TokenPolicyCap};
use sui::vec_set::{Self, VecSet};

const ENotOwner: u64 = 1;
const ECapNotAuthorized: u64 = 2;
<<<<<<< HEAD
const EMigrationStarted: u64 = 3;
const EMigrationNotStarted: u64 = 4;
const EObjectMigrated: u64 = 5;
const ENotPendingVersion: u64 = 6;
=======
const EAuthorizationDoesNotExist: u64 = 3;
>>>>>>> c62a7371

/// Key for retrieving the `TreasuryCap` stored in a `Treasury<T>` dynamic object field
public struct TreasuryCapKey has copy, drop, store {}
/// Key for retrieving the `PolicyCap` stored in a `Treasury<T>` dynamic object field
public struct PolicyCapKey has copy, drop, store {}

/// Object representing the right for an admin or object to perform to_coin over the Token object
public struct ToCoinCap<phantom T> has key, store {
    id: UID,
}

/// Object representing the right for an admin or object to perform from_coin over the Token object
public struct FromCoinCap<phantom T> has key, store {
    id: UID,
}

/* ================== Events ============================ */

/// Event emitted when creating a ToCoinCap object
public struct ToCoinCapCreated<phantom T> has copy, drop {
    to_coin_cap: ID,
}

/// Event emitted when creating a FromCoinCap object
public struct FromCoinCapCreated<phantom T> has copy, drop {
    from_coin_cap: ID,
}

public struct MigrationStarted<phantom T> has copy, drop {
    compatible_versions: vector<u64>,
}

public struct MigrationAborted<phantom T> has copy, drop {
    compatible_versions: vector<u64>,
}

public struct MigrationCompleted<phantom T> has copy, drop {
    compatible_versions: vector<u64>,
}

/// Responsible for handling of token capabilities and policies
public struct Treasury<phantom T> has key, store {
    id: UID,
    roles: Roles<T>,
    active_authorizations: Table<ID, bool>,
    compatible_versions: VecSet<u64>,
}

public fun new<T>(
    treasury_cap: TreasuryCap<T>,
    policy_cap: TokenPolicyCap<T>,
    owner: address,
    ctx: &mut TxContext,
): Treasury<T> {
    let roles = lk_roles::new(owner, ctx);
    let mut treasury = Treasury {
        id: object::new(ctx),
        roles,
        active_authorizations: table::new(ctx),
        compatible_versions: vec_set::singleton(version_control::current_version()),
    };

    dof::add(&mut treasury.id, TreasuryCapKey {}, treasury_cap);
    dof::add(&mut treasury.id, PolicyCapKey {}, policy_cap);
    treasury
}

/* ================= Owner only ============================ */

/// Create a FromCoinCap object and send it to required address
public fun transfer_from_coin_cap<T>(
    treasury: &mut Treasury<T>,
    receiver: address,
    ctx: &mut TxContext,
) {
    assert_is_compatible(treasury);
    let cap = create_from_coin_cap(treasury, ctx);
    transfer::transfer(cap, receiver);
}

/// Composable entry that creates a new FromCoinCap and returns it
fun create_from_coin_cap<T>(treasury: &mut Treasury<T>, ctx: &mut TxContext): FromCoinCap<T> {
    assert!(treasury.roles.owner() == ctx.sender(), ENotOwner);

    let from_coin_cap = FromCoinCap { id: object::new(ctx) };
    table::add(&mut treasury.active_authorizations, object::id(&from_coin_cap), true);
    event::emit(FromCoinCapCreated<T> {
        from_coin_cap: object::id(&from_coin_cap),
    });

    from_coin_cap
}

/// Create a ToCoinCap object and send it to required address
public fun transfer_to_coin_cap<T>(
    treasury: &mut Treasury<T>,
    receiver: address,
    ctx: &mut TxContext,
) {
    assert_is_compatible(treasury);
    let cap = create_to_coin_cap(treasury, ctx);
    transfer::transfer(cap, receiver);
}

/// Composable entry that creates a new ToCoinCap and returns it
fun create_to_coin_cap<T>(treasury: &mut Treasury<T>, ctx: &mut TxContext): ToCoinCap<T> {
    assert!(treasury.roles.owner() == ctx.sender(), ENotOwner);

    let to_coin_cap = ToCoinCap { id: object::new(ctx) };
    table::add(&mut treasury.active_authorizations, object::id(&to_coin_cap), true);
    event::emit(ToCoinCapCreated<T> {
        to_coin_cap: object::id(&to_coin_cap),
    });

    to_coin_cap
}

/// Revokes a previously created cap's rights to use from_coin and to_coin
public fun revoke_authorization<T>(treasury: &mut Treasury<T>, cap_id: ID, ctx: &mut TxContext) {
    assert!(treasury.roles.owner() == ctx.sender(), ENotOwner);
<<<<<<< HEAD
    if (table::contains(&treasury.active_authorizations, cap_id)) {
        let _ = table::remove(&mut treasury.active_authorizations, cap_id);
    }
=======
    assert!(table::contains(&treasury.active_authorizations, cap_id), EAuthorizationDoesNotExist);

    let _ = table::remove(&mut treasury.active_authorizations, cap_id); 
>>>>>>> c62a7371
}

public fun mint_coin_to_receiver<T>(
    treasury: &mut Treasury<T>,
    amount: u64,
    recipient: address,
    ctx: &mut TxContext,
) {
    assert_is_compatible(treasury);
    assert!(treasury.roles.owner() == ctx.sender(), ENotOwner);
    let tcap = treasury_mut_cap_ref(treasury);

    tcap.mint_and_transfer<T>(amount, recipient, ctx)
}

public fun transfer_ownership<T>(treasury: &mut Treasury<T>, new_owner: address, ctx: &TxContext) {
    assert!(treasury.roles.owner() == ctx.sender(), ENotOwner);

    treasury.roles.owner_role_mut().begin_role_transfer(new_owner, ctx)
}

public fun accept_ownership<T>(treasury: &mut Treasury<T>, ctx: &TxContext) {
    let pending = treasury.roles.pending_owner();

    assert!(option::is_some(&pending) && option::borrow(&pending) == ctx.sender(), ENotOwner);

    treasury.roles.owner_role_mut().accept_role(ctx)
}

/*======================= Access control ===============================*/

public fun assert_active_auth<T>(treasury: &Treasury<T>, id: ID) {
    assert!(
        table::contains(&treasury.active_authorizations, id) && *table::borrow(&treasury.active_authorizations, id),
        ECapNotAuthorized,
    );
}

/*====================== User facing ==================================*/

/// Checks for a valid ToCoinCap and unwraps the Coin object from the input Token
public fun to_coin<T>(
    treasury: &Treasury<T>,
    to_coin_cap: &ToCoinCap<T>,
    input_token: Token<T>,
    ctx: &mut TxContext,
): coin::Coin<T> {
    assert_is_compatible(treasury);
    assert_active_auth(treasury, object::id(to_coin_cap));
    let (out, mut request) = t::to_coin(input_token, ctx);

    let policy = policy_cap_ref(treasury);
    t::confirm_with_policy_cap(policy, request, ctx);

    out
}

/// Checks for a valid FromCoinCap and wrapps a Coin into a Token
public fun from_coin<T>(
    treasury: &Treasury<T>,
    from_coin_cap: &FromCoinCap<T>,
    input_coin: coin::Coin<T>,
    ctx: &mut TxContext,
): Token<T> {
    assert_is_compatible(treasury);
    assert_active_auth(treasury, object::id(from_coin_cap));
    let (out, request) = t::from_coin(input_coin, ctx);

    let policy = policy_cap_ref(treasury);
    t::confirm_with_policy_cap(policy, request, ctx);

    out
}

/// Wraps a Coin into a Token and transfers it to the recipient. Only FromCoin cap holders can use this
public fun transfer_from_coin<T>(
    treasury: &mut Treasury<T>,
    recipient: address,
    from_coin_cap: &FromCoinCap<T>,
    input_coin: coin::Coin<T>,
    ctx: &mut TxContext,
) {
    assert_is_compatible(treasury);
    let wrapped_token = from_coin(treasury, from_coin_cap, input_coin, ctx);

    let policy = policy_cap_ref(treasury);
    let request = t::transfer(wrapped_token, recipient, ctx);
    t::confirm_with_policy_cap(policy, request, ctx);
}

public fun compatible_versions<T>(treasury: &Treasury<T>): vector<u64> {
    *treasury.compatible_versions.keys()
}

/// Returns the current active version (lowest version in the set)
public fun current_active_version<T>(treasury: &Treasury<T>): u64 {
    let versions = treasury.compatible_versions.keys();
    if (versions.length() == 1) {
        versions[0]
    } else {
        min(versions[0], versions[1])
    }
}

/// Returns the pending version if migration is in progress, otherwise returns none
public fun pending_version<T>(treasury: &Treasury<T>): Option<u64> {
    if (treasury.compatible_versions.size() == 2) {
        let versions = treasury.compatible_versions.keys();
        option::some(max(versions[0], versions[1]))
    } else {
        option::none()
    }
}

/// Starts the migration process, making the Treasury object be
/// additionally compatible with this package's version.
public fun start_migration<T>(treasury: &mut Treasury<T>, ctx: &TxContext) {
    treasury.roles.owner_role().assert_sender_is_active_role(ctx);
    assert!(treasury.compatible_versions.size() == 1, EMigrationStarted);

    let active_version = treasury.compatible_versions.keys()[0];
    assert!(active_version < version_control::current_version(), EObjectMigrated);

    treasury.compatible_versions.insert(version_control::current_version());

    event::emit(MigrationStarted<T> {
        compatible_versions: *treasury.compatible_versions.keys(),
    });
}

/// Aborts the migration process, reverting the Treasury object's compatibility
/// to the previous version.
public fun abort_migration<T>(treasury: &mut Treasury<T>, ctx: &TxContext) {
    treasury.roles.owner_role().assert_sender_is_active_role(ctx);
    assert!(treasury.compatible_versions.size() == 2, EMigrationNotStarted);

    let pending_version = max(
        treasury.compatible_versions.keys()[0],
        treasury.compatible_versions.keys()[1],
    );
    assert!(pending_version == version_control::current_version(), ENotPendingVersion);

    treasury.compatible_versions.remove(&pending_version);

    event::emit(MigrationAborted<T> {
        compatible_versions: *treasury.compatible_versions.keys(),
    });
}

/// Completes the migration process, making the Treasury object be
/// only compatible with this package's version.
public fun complete_migration<T>(treasury: &mut Treasury<T>, ctx: &TxContext) {
    treasury.roles.owner_role().assert_sender_is_active_role(ctx);
    assert!(treasury.compatible_versions.size() == 2, EMigrationNotStarted);

    let (version_a, version_b) = (
        treasury.compatible_versions.keys()[0],
        treasury.compatible_versions.keys()[1],
    );
    let (active_version, pending_version) = (min(version_a, version_b), max(version_a, version_b));

    assert!(pending_version == version_control::current_version(), ENotPendingVersion);

    treasury.compatible_versions.remove(&active_version);

    event::emit(MigrationCompleted<T> {
        compatible_versions: *treasury.compatible_versions.keys(),
    });
}

// === Assertions ===

/// [Package private] Asserts that the Treasury object
/// is compatible with the package's version.
public(package) fun assert_is_compatible<T>(treasury: &Treasury<T>) {
    assert_object_version_is_compatible_with_package(treasury.compatible_versions);
}

/// Helper function to check if a migration is in progress
public fun is_migration_in_progress<T>(treasury: &Treasury<T>): bool {
    treasury.compatible_versions.size() > 1
}

/*==================== Internals ======================================*/
fun policy_cap_ref<T>(t: &Treasury<T>): &TokenPolicyCap<T> {
    dof::borrow(&t.id, PolicyCapKey {})
}

fun treasury_cap_ref<T>(t: &Treasury<T>): &TreasuryCap<T> {
    dof::borrow(&t.id, TreasuryCapKey {})
}

fun treasury_mut_cap_ref<T>(t: &mut Treasury<T>): &mut TreasuryCap<T> {
    dof::borrow_mut(&mut t.id, TreasuryCapKey {})
}<|MERGE_RESOLUTION|>--- conflicted
+++ resolved
@@ -12,14 +12,11 @@
 
 const ENotOwner: u64 = 1;
 const ECapNotAuthorized: u64 = 2;
-<<<<<<< HEAD
 const EMigrationStarted: u64 = 3;
 const EMigrationNotStarted: u64 = 4;
 const EObjectMigrated: u64 = 5;
 const ENotPendingVersion: u64 = 6;
-=======
-const EAuthorizationDoesNotExist: u64 = 3;
->>>>>>> c62a7371
+const EAuthorizationDoesNotExist: u64 = 7;
 
 /// Key for retrieving the `TreasuryCap` stored in a `Treasury<T>` dynamic object field
 public struct TreasuryCapKey has copy, drop, store {}
@@ -140,15 +137,9 @@
 /// Revokes a previously created cap's rights to use from_coin and to_coin
 public fun revoke_authorization<T>(treasury: &mut Treasury<T>, cap_id: ID, ctx: &mut TxContext) {
     assert!(treasury.roles.owner() == ctx.sender(), ENotOwner);
-<<<<<<< HEAD
-    if (table::contains(&treasury.active_authorizations, cap_id)) {
-        let _ = table::remove(&mut treasury.active_authorizations, cap_id);
-    }
-=======
     assert!(table::contains(&treasury.active_authorizations, cap_id), EAuthorizationDoesNotExist);
 
     let _ = table::remove(&mut treasury.active_authorizations, cap_id); 
->>>>>>> c62a7371
 }
 
 public fun mint_coin_to_receiver<T>(
